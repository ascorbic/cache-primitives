{
	"typescript.tsdk": "node_modules/typescript/lib",
<<<<<<< HEAD
	"deno.enablePaths": [
		"packages/cache-handlers/"
	],
=======
	"deno.enable": true,
>>>>>>> 5f99235e
	"deno.config": "./deno.json",
	"deno.suggest.imports.hosts": {
		"https://deno.land": true,
		"https://jsr.io": true
	},
	"[typescript]": {
		"editor.defaultFormatter": "denoland.vscode-deno"
	},
	"[javascript]": {
		"editor.defaultFormatter": "denoland.vscode-deno"
<<<<<<< HEAD
	}
=======
	},
	"prettier.enable": false,
	"deno.enablePaths": [
		"packages"
	]
>>>>>>> 5f99235e
}<|MERGE_RESOLUTION|>--- conflicted
+++ resolved
@@ -1,12 +1,6 @@
 {
 	"typescript.tsdk": "node_modules/typescript/lib",
-<<<<<<< HEAD
-	"deno.enablePaths": [
-		"packages/cache-handlers/"
-	],
-=======
 	"deno.enable": true,
->>>>>>> 5f99235e
 	"deno.config": "./deno.json",
 	"deno.suggest.imports.hosts": {
 		"https://deno.land": true,
@@ -17,13 +11,9 @@
 	},
 	"[javascript]": {
 		"editor.defaultFormatter": "denoland.vscode-deno"
-<<<<<<< HEAD
-	}
-=======
 	},
 	"prettier.enable": false,
 	"deno.enablePaths": [
 		"packages"
 	]
->>>>>>> 5f99235e
 }